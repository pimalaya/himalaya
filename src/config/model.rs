--- conflicted
+++ resolved
@@ -20,17 +20,11 @@
 
 const DEFAULT_PAGE_SIZE: usize = 10;
 
-<<<<<<< HEAD
-// Account
-
-#[derive(Debug, Clone, Deserialize)]
-=======
 /// # Account
 /// This struct represents the data of an account. For more information, please
 /// take a look into its [wiki
 /// page](https://github.com/soywod/himalaya/wiki/Configuration:config-file#account-specific-settings).
 #[derive(Debug, Deserialize)]
->>>>>>> 4334fb72
 #[serde(rename_all = "kebab-case")]
 pub struct Account {
     // Override
