--- conflicted
+++ resolved
@@ -1,12 +1,7 @@
 [package]
 name = "himalaya"
 description = "📫 Minimalist CLI email client"
-<<<<<<< HEAD
-# When changing the version here, also change the version in flake.nix
-version = "0.2.2"
-=======
 version = "0.2.3"
->>>>>>> 402f9ef4
 authors = ["soywod <clement.douin@posteo.net>"]
 edition = "2018"
 
