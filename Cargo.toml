--- conflicted
+++ resolved
@@ -27,18 +27,13 @@
 [dependencies]
 anyhow = "1.0"
 atty = "0.2"
-chrono = "0.4"
-<<<<<<< HEAD
-clap = { version = "2.33", default-features = false, features = ["suggestions", "color"] }
+clap = "4.0"
+clap_complete = "4.0"
+clap_mangen = "0.2"
 console = "0.15.2"
 dirs = "4.0.0"
 dialoguer = "0.10.2"
 email_address = "0.2.4"
-=======
-clap = "4.0"
-clap_complete = "4.0"
-clap_mangen = "0.2"
->>>>>>> 6079dda5
 env_logger = "0.8"
 erased-serde = "0.3"
 himalaya-lib = { git = "https://git.sr.ht/~soywod/himalaya-lib", branch = "develop" }
